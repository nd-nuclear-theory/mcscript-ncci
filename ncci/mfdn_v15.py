--- conflicted
+++ resolved
@@ -31,17 +31,13 @@
 - 04/24/19 (pjf): Add extract_mfdn_output() to resume from archives.
 - 04/30/19 (mac): Modify save_mfdn_output to store task data archive in separate
     directory and omit renamed .{res,out} files.
-<<<<<<< HEAD
+- 05/30/19 (mac): Update extract_mfdn_output() to retrieve from task_data_dir and add
+    extract_wavefunctions().
 - 05/30/19 (pjf):
     + Use new subarchive features in mcscript.
     + Move wave function saving into a separate function.
     + Always save mfdn.res and mfdn.out in results directory, at end of run.
     + Clean up observable output archiving.
-=======
-- 05/30/19 (mac): Update extract_mfdn_output() to retrieve from task_data_dir and add
-    extract_wavefunctions().
-
->>>>>>> bc6d88dd
 """
 import os
 import glob
@@ -511,7 +507,7 @@
     """
     # get defaults
     if task_data_dir is None:
-        task_data_dir = os.path.join(mcscript.parameters.run.work_dir, "task-data") ##mcscript.task.results_dir
+        task_data_dir = os.path.join(mcscript.task.results_dir, "task-data")
     if run_name is None:
         run_name = mcscript.parameters.run.name
     if descriptor is None:
@@ -523,14 +519,7 @@
     # construct archive path
     filename_prefix = "{:s}-mfdn15-{:s}{:s}".format(run_name, descriptor, postfix)
     task_data_archive_filename = "{:s}.tgz".format(filename_prefix)
-<<<<<<< HEAD
-    archive_path = os.path.join(results_dir, "task-data", task_data_archive_filename)
-    if not os.path.exists(archive_path):
-        # fall back to old directory structure
-        archive_path = os.path.join(results_dir, task_data_archive_filename)
-=======
     archive_path = os.path.join(task_data_dir, task_data_archive_filename)
->>>>>>> bc6d88dd
 
     # extract archive
     mcscript.call(
@@ -588,7 +577,7 @@
     """
     # get defaults
     if wavefunctions_dir is None:
-        wavefunctions_dir = os.path.join(mcscript.parameters.run.work_dir, "wavefunctions")
+        wavefunctions_dir = os.path.join(mcscript.task.results_dir, "wf")
     if run_name is None:
         run_name = mcscript.parameters.run.name
     if descriptor is None:
@@ -598,9 +587,14 @@
     wavefunctions_dir = mcscript.utils.expand_path(wavefunctions_dir)
 
     # construct archive path
-    filename_prefix = "{:s}-mfdn15-{:s}{:s}".format(run_name, descriptor, postfix)
-    wavefunctions_archive_filename = "{:s}-wf.tar".format(filename_prefix)
+    filename_prefix = "{:s}-mfdn15wf-{:s}{:s}".format(run_name, descriptor, postfix)
+    wavefunctions_archive_filename = "{:s}.tar".format(filename_prefix)
     archive_path = os.path.join(wavefunctions_dir, wavefunctions_archive_filename)
+    if not os.path.exists(archive_path):
+        # fall back to old filename convention
+        filename_prefix = "{:s}-mfdn15-{:s}{:s}".format(run_name, descriptor, postfix)
+        wavefunctions_archive_filename = "{:s}-wf.tar".format(filename_prefix)
+        archive_path = os.path.join(wavefunctions_dir, wavefunctions_archive_filename)
 
     # extract archive
     mcscript.call(
