--- conflicted
+++ resolved
@@ -41,7 +41,6 @@
 - 06/07/19 (pjf): Check that MFDn launches successfully with
     mcscript.control.FileWatchdog on mfdn.out.
 - 06/11/19 (pjf): Save task-data archives to correct place (under results_dir).
-<<<<<<< HEAD
 - 09/04/19 (pjf): Rename Trel->Tintr.
 - 10/10/19 (pjf): Implement generation of mfdn_smwf.info from old runs.
 - 10/13/19 (pjf): Fix inclusion of partitioning into mfdn_smwf.info.
@@ -57,11 +56,6 @@
 - 11/30/20 (pjf): Add "calculate_tbo" task option.
 - 12/04/20 (pjf): Remove leftover mfdn.res and mfdn.out files before launching
     MFDn.
-=======
-+ 09/04/19 (pjf): Rename Trel->Tintr.
-+ 12/11/19 (pjf): Use new results storage helper functions from mcscript.
-- 05/13/21 (mac): Fix many-body parity handling for FCI runs.
->>>>>>> a077eecc
 """
 import os
 import glob
