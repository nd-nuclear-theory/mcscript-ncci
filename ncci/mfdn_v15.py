--- conflicted
+++ resolved
@@ -41,12 +41,9 @@
 - 06/07/19 (pjf): Check that MFDn launches successfully with
     mcscript.control.FileWatchdog on mfdn.out.
 - 06/11/19 (pjf): Save task-data archives to correct place (under results_dir).
-<<<<<<< HEAD
++ 09/04/19 (pjf): Rename Trel->Tintr.
 + 12/11/19 (pjf): Use new results storage helper functions from mcscript.
-=======
-+ 09/04/19 (pjf): Rename Trel->Tintr.
 - 05/13/21 (mac): Fix many-body parity handling for FCI runs.
->>>>>>> 4e096346
 """
 import os
 import glob
