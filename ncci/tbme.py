"""tbme.py -- task handlers for MFDn runs.

Patrick Fasano
University of Notre Dame

- 03/22/17 (pjf): Created, split from __init__.py.
- 04/06/17 (pjf): Correctly reference config submodule (mfdn.config).
- 04/11/17 (pjf): Fix broken imports.
- 06/03/17 (pjf):
  + Remove explicit references to natural orbitals from bulk of scripting.
  + Fix VC scaling.
- 06/07/17 (pjf): Clean up style.
- 08/11/17 (pjf): Use new TruncationModes.
- 08/26/17 (pjf): Add support for general truncation schemes.
- 09/12/17 (pjf): Update for config -> modes + environ split.
- 09/20/17 (pjf): Add isospin operators.
- 09/22/17 (pjf): Take "observables" as list of tuples instead of dict.
- 10/18/17 (pjf): Use separate work directory for each postfix.
- 10/25/17 (pjf): Rename "observables" to "tb_observables".
- 03/15/19 (pjf): Rough in support for arbitrary two-body operators.
- 04/04/19 (pjf): Polish arbitrary two-body operator support.
- 09/04/19 (pjf):
    + Rewrite generate_tbme for new h2mixer:
        * Collect and manipulate both one- and two-body sources and channels.
        + Provide generic interface ("U[x]" and "V[x,y]") for upgraded one-body
          operators and separable operators.
- 09/07/19 (pjf): Remove Nv from truncation_parameters.
- 09/11/19 (pjf): Pass parameters as kwargs to operators.
<<<<<<< HEAD
- 10/10/19 (pjf): Generalize TBME generation:
    + Make generate_tbme() generic for all operator quantum numbers.
    + Add generate_diagonalization_tbme() for TBMEs needed at diagonalization time.
    + Add generate_observable_tbme() for two-body observables.
=======
- 10/26/19 (pjf): Make "observable_sets" an optional task dictionary key.
>>>>>>> 1a28d82d
"""
import collections
import os
import re

import mcscript.utils

from . import (
    utils,
    modes,
    environ,
    operators,
    radial
)

k_h2mixer_builtin_obo = {
    "identity": (0,0,0),
    "j": (1,0,0),  # this is safe, as our orbitals are always eigenstates of j
    "l2": (0,0,0), "s2": (0,0,0), "j2": (0,0,0),
    "tz": (0,0,0),
}

k_predefined_obo = {
    "delta_p": {"linear-combination": mcscript.utils.CoefficientDict({"identity": 0.5, "tz": +1.0}), "qn": (0,0,0)},
    "delta_n": {"linear-combination": mcscript.utils.CoefficientDict({"identity": 0.5, "tz": -1.0}), "qn": (0,0,0)},
    "sp": {"tensor-product": ["delta_p", "s"], "qn": (1,0,0)},
    "sn": {"tensor-product": ["delta_n", "s"], "qn": (1,0,0)},
    "sp2": {"tensor-product": ["delta_p", "s2"], "qn": (0,0,0)},
    "sn2": {"tensor-product": ["delta_n", "s2"], "qn": (0,0,0)},
}

k_h2mixer_builtin_tbo = {
    "identity",
}

def generate_h2mixer_obme_source_lines(identifier, parameters):
    """
    """
    filename = parameters.get("filename")
    (j0, g0, tz0) = parameters["qn"]
    lines = []
    if filename is not None:
        if identifier in k_h2mixer_builtin_obo:
            raise Warning(
                "overriding builtin operator {id} with {filename}".format(
                    id=identifier, filename=filename
                )
            )
        lines += ["define-ob-source input {id:s} {filename:s} {j0:d} {g0:d} {tz0:d}".format(
            id=identifier,
            filename=filename,
            j0=j0, g0=g0, tz0=tz0
        )]
    elif identifier in k_h2mixer_builtin_obo:
        orbital_filename = parameters.get("orbital_filename", "")
        lines += ["define-ob-source builtin {id:s} {orbital_filename:s}".format(
            id=identifier, orbital_filename=orbital_filename
        ).rstrip()]
    elif "linear-combination" in parameters:
        lines += ["define-ob-source linear-combination {id:s}".format(id=identifier)]
        for (source_id, coefficient) in parameters["linear-combination"].items():
            lines.append("  add-ob-source {id:s} {coefficient:e}".format(
                id=source_id, coefficient=coefficient
            ))
    elif "tensor-product" in parameters:
        (factor_a, factor_b) = parameters["tensor-product"]
        lines += ["define-ob-source tensor-product {id:s} {factor_a:s} {factor_b:s} {j0:d}".format(
            id=identifier, factor_a=factor_a, factor_b=factor_b, j0=j0
        )]
    else:
        raise mcscript.exception.ScriptError(
            "unknown one-body operator {id}".format(id=identifier)
            )

    return lines


def generate_h2mixer_tbme_source_lines(identifier, parameters):
    """Generate input line for h2mixer source channel.

    Arguments:
        identifier (str): parameters for input line (id, parameters)
        parameters (dict): specification for input file
            {"filename": (str), "xform_filename": (str), "xform_truncation": (str)}

    Returns:
        (list of str) h2mixer input lines
    """
    filename = parameters.get("filename")
    xform_filename = parameters.get("xform_filename")
    xform_truncation = parameters.get("xform_truncation")
    if filename is not None:
        tbme_filename = mcscript.utils.expand_path(filename)
        if not os.path.isfile(tbme_filename):
            tbme_filename = mcscript.utils.search_in_subdirectories(
                environ.data_dir_h2_list, environ.operator_dir_list,
                filename, fail_on_not_found=True
                )

        if identifier in k_h2mixer_builtin_tbo:
            raise Warning(
                "overriding builtin operator {id} with {tbme_filename}".format(
                    id=identifier,
                    tbme_filename=tbme_filename
                    )
                )
        if (xform_filename is not None) and (xform_truncation is not None):
            xform_weight_max = utils.weight_max_string(xform_truncation)
            line = ("define-tb-source xform {id} {tbme_filename} {xform_weight_max} {xform_filename}".format(
                id=identifier,
                tbme_filename=tbme_filename,
                xform_weight_max=xform_weight_max,
                xform_filename=xform_filename
                ))
        else:
            line = ("define-tb-source input {id} {tbme_filename}".format(
                id=identifier, tbme_filename=tbme_filename
                ))
    elif "operatorU" in parameters:
        source_id = parameters["operatorU"]
        line = ("define-tb-source operatorU {id:s} {source_id:s}".format(
            id=identifier, source_id=source_id
        ))
    elif "operatorV" in parameters:
        source_id_a, source_id_b = parameters["operatorV"]
        line = ("define-tb-source operatorV {id:s} {source_id_a:s} {source_id_b:s}".format(
            id=identifier, source_id_a=source_id_a, source_id_b=source_id_b
        ))
    elif identifier in k_h2mixer_builtin_tbo:
        line = ("define-tb-source builtin {id}".format(id=identifier))
    else:
        raise mcscript.exception.ScriptError(
            "unknown two-body operator {id}".format(id=identifier)
            )
    return [line]


def get_tbme_targets(task, target_qn):
    """Get TBME targets with given quantum numbers.

    Arguments:
        task (dict): as described in module docstring
        target_qn (tuple of int): quantum numbers (J0,g0,Tz0) of desired operators

    Returns:
        (OrderedDict of CoefficientDict): targets and definitions
    """
    # extract parameters for convenience
    A = sum(task["nuclide"])
    a_cm = task["a_cm"]
    hw = task["hw"]
    hw_cm = task.get("hw_cm")
    if (hw_cm is None):
        hw_cm = hw
    hw_coul = task["hw_coul"]
    hw_coul_rescaled = task.get("hw_coul_rescaled")
    if (hw_coul_rescaled is None):
        hw_coul_rescaled = hw
    xform_truncation_int = task.get("xform_truncation_int")
    if (xform_truncation_int is None):
        xform_truncation_int = task["truncation_int"]
    xform_truncation_coul = task.get("xform_truncation_coul")
    if (xform_truncation_coul is None):
        xform_truncation_coul = task["truncation_coul"]

    # accumulate h2mixer targets
    targets = collections.OrderedDict()

    # special targets, special case for scalar
    if target_qn == (0,0,0):
        # target: radius squared (must be first, for built-in MFDn radii)
        targets["tbme-rrel2"] = operators.rrel2(A=A, hw=hw)

        # target: Hamiltonian
        if (task.get("hamiltonian")):
            targets["tbme-H"] = task["hamiltonian"]
        else:
            targets["tbme-H"] = operators.Hamiltonian(
                A=A, hw=hw, a_cm=a_cm, hw_cm=hw_cm,
                use_coulomb=task["use_coulomb"], hw_coul=hw_coul,
                hw_coul_rescaled=hw_coul_rescaled
            )

        # target: Ncm
        targets["tbme-Ncm"] = operators.Ncm(A=A, hw=hw, hw_cm=hw_cm)

        # optional observable sets
        # Hamiltonian components
        if "H-components" in task["observable_sets"]:
            # target: Trel (diagnostic)
            targets["tbme-Tintr"] = operators.Tintr(A=A, hw=hw)
            # target: Tcm (diagnostic)
            targets["tbme-Tcm"] = operators.Tcm(A=A, hw=hw)
            # target: VNN (diagnostic)
            targets["tbme-VNN"] = operators.VNN()
            # target: VC (diagnostic)
            if (task["use_coulomb"]):
                targets["tbme-VC"] = operators.VC(hw=hw_coul_rescaled, hw_coul=hw_coul)
        # squared angular momenta
        if ("am-sqr" in task["observable_sets"]):
            targets["tbme-L2"] = operators.L2()
            targets["tbme-Sp2"] = operators.Sp2()
            targets["tbme-Sn2"] = operators.Sn2()
            targets["tbme-S2"] = operators.S2()
            targets["tbme-J2"] = operators.J2()
        if ("isospin" in task["observable_sets"]):
            targets["tbme-T2"] = operators.T2(A=A)

    # accumulate user observables
    if task.get("tb_observables"):
        for (basename, qn, operator) in task["tb_observables"]:
            if qn == target_qn:
                targets["tbme-{}".format(basename)] = mcscript.utils.CoefficientDict(operator)

    return targets


<<<<<<< HEAD
def generate_diagonalization_tbme(task, postfix=""):
    """Generate TBMEs for diagonalization.

    Arguments:
        task (dict): as described in module docstring
        postfix (string, optional): identifier added to input filenames
    """
    # extract parameters for convenience
    A = sum(task["nuclide"])
    hw = task["hw"]
    hw_cm = task.get("hw_cm")
    if (hw_cm is None):
        hw_cm = hw
    hw_int = task["hw_int"]
    hw_coul_rescaled = task.get("hw_coul_rescaled")
    if (hw_coul_rescaled is None):
        hw_coul_rescaled = hw
    xform_truncation_int = task.get("xform_truncation_int")
    if (xform_truncation_int is None):
        xform_truncation_int = task["truncation_int"]
    xform_truncation_coul = task.get("xform_truncation_coul")
    if (xform_truncation_coul is None):
        xform_truncation_coul = task["truncation_coul"]

    # sanity check on hw
    if (task["basis_mode"] is modes.BasisMode.kDirect) and (hw != hw_int):
        raise mcscript.exception.ScriptError(
            "Using basis mode {} but hw = {} and hw_int = {}".format(
                task["basis_mode"], hw, hw_int
            ))

    # get targets
    targets = get_tbme_targets(task, (0,0,0))
=======
    # optional observable sets
    # Hamiltonian components
    if "H-components" in task.get("observable_sets", []):
        # target: Trel (diagnostic)
        targets["tbme-Tintr"] = operators.Tintr(A=A, hw=hw)
        # target: Tcm (diagnostic)
        targets["tbme-Tcm"] = operators.Tcm(A=A, hw=hw)
        # target: VNN (diagnostic)
        targets["tbme-VNN"] = operators.VNN()
        # target: VC (diagnostic)
        if (task["use_coulomb"]):
            targets["tbme-VC"] = operators.VC(hw=hw_coul_rescaled, hw_coul=hw_coul)
    # squared angular momenta
    if "am-sqr" in task.get("observable_sets", []):
        targets["tbme-L2"] = operators.L2()
        targets["tbme-Sp2"] = operators.Sp2()
        targets["tbme-Sn2"] = operators.Sn2()
        targets["tbme-S2"] = operators.S2()
        targets["tbme-J2"] = operators.J2()
    if "isospin" in task.get("observable_sets", []):
        targets["tbme-T2"] = operators.T2(A=A)
>>>>>>> 1a28d82d

    # get set of required sources
    required_tbme_sources = set()
    required_tbme_sources.update(*[op.keys() for op in targets.values()])

    # obme and tbme sources: accumulate definitions
    obme_sources = collections.OrderedDict()
    tbme_sources = collections.OrderedDict()

    # tbme sources: VNN
    if "VNN" in required_tbme_sources:
        VNN_filename = task.get("interaction_file")
        if VNN_filename is None:
            VNN_filename = environ.interaction_filename(
                task["interaction"],
                task["truncation_int"],
                task["hw_int"]
            )

        if task["basis_mode"] is modes.BasisMode.kDirect:
            tbme_sources["VNN"] = dict(filename=VNN_filename)
        else:
            tbme_sources["VNN"] = dict(
                filename=VNN_filename,
                xform_filename=environ.radial_olap_int_filename(postfix),
                xform_truncation=xform_truncation_int
            )

    # tbme sources: Coulomb
    #
    # Note: This is the "unscaled" Coulomb, still awaiting the scaling
    # factor from dilation.
    if "VC_unscaled" in required_tbme_sources:
        VC_filename = task.get("coulomb_file")
        if VC_filename is None:
            VC_filename = environ.interaction_filename(
                "VC",
                task["truncation_coul"],
                task["hw_coul"]
            )
        if task["basis_mode"] in (modes.BasisMode.kDirect, modes.BasisMode.kDilated):
            tbme_sources["VC_unscaled"] = dict(filename=VC_filename)
        else:
            tbme_sources["VC_unscaled"] = dict(
                filename=VC_filename,
                xform_filename=environ.radial_olap_coul_filename(postfix),
                xform_truncation=xform_truncation_coul
            )

    # generate MFDn TBMEs
    generate_tbme(
        task,
        obme_sources=obme_sources, tbme_sources=tbme_sources,
        targets=targets, target_qn=(0,0,0),
        postfix=postfix
    )


def generate_observable_tbme(task, postfix="", generate_scalar=False):
    """Generate observable TBMEs.

    Arguments:
        task (dict): as described in module docstring
        postfix (string, optional): identifier added to input filenames
        generate_scalar (bool, default False): whether to generate scalar TBMEs;
            this is generally false, since they will be generated during setup
            for diagonalization
    """
    target_qn_set = set()
    if task.get("tb_observables"):
        for (basename, qn, operator) in task["tb_observables"]:
            target_qn_set.add(qn)

    if not generate_scalar:
        target_qn_set.discard((0,0,0))

    for target_qn in target_qn_set:
        targets = get_tbme_targets(task, target_qn)
        generate_tbme(task, targets=targets, target_qn=target_qn, postfix="")


def generate_tbme(
        task,
        obme_sources={}, tbme_sources={},
        targets={}, target_qn=(0,0,0),
        postfix=""):
    """Generate TBMEs with
    """
    # extract parameters for convenience
    A = sum(task["nuclide"])

    # get set of required sources
    required_obme_sources = set()
    required_tbme_sources = set()
    required_tbme_sources.update(*[op.keys() for op in targets.values()])

    # tbme sources: h2mixer built-ins
    builtin_tbme_sources = k_h2mixer_builtin_tbo
    for source in sorted(builtin_tbme_sources - set(tbme_sources.keys())):
        tbme_sources[source] = dict()

    # tbme sources: upgraded one-body and separable operators
    for source in sorted(required_tbme_sources - set(tbme_sources.keys())):
        # parse upgraded one-body operator
        match = re.fullmatch(r"U\[(.+)\]", source)
        if match:
            tbme_sources[source] = {"operatorU": match.group(1)}
            required_obme_sources |= {match.group(1)}
            continue

        # parse separable operator
        match = re.fullmatch(r"V\[(.+),(.+)\]", source)
        if match:
            tbme_sources[source] = {"operatorV": (match.group(1), match.group(2))}
            required_obme_sources |= {match.group(1), match.group(2)}
            continue

    # tbme sources: override with user-provided
    user_tbme_sources = task.get("tbme_sources")
    if (user_tbme_sources is not None):
        for (source_id, source_qn, source) in user_tbme_sources:
            if source_qn == target_qn:
                tbme_sources[source_id] = source

    # obme sources: h2mixer built-ins
    for source_id, qn in k_h2mixer_builtin_obo.items():
        if source_id not in obme_sources:
            obme_sources[source_id] = {"qn": qn}

    # obme sources: radial-gen builtins
    for source_id, qn in radial.k_radialgen_operators.items():
        if source_id not in obme_sources:
            obme_sources[source_id] = {
                "filename": environ.obme_filename(postfix, source_id),
                "qn": qn
            }

    # obme sources: special linear combinations
    for source_id, source in k_predefined_obo.items():
        if source_id not in obme_sources:
            obme_sources[source_id] = source

    # obme sources: override with user-provided
    user_obme_sources = task.get("obme_sources")
    if (user_obme_sources is not None):
        for (source_id, source) in user_obme_sources:
            obme_sources[source_id] = source

    # obme sources: construct dependency graph
    obme_dependency_graph = {}
    for (source_id, source) in obme_sources.items():
        if source.get("linear-combination"):
            obme_dependency_graph[source_id] = source["linear-combination"].keys()
        elif source.get("tensor-product"):
            obme_dependency_graph[source_id] = source["tensor-product"]
        else:
            obme_dependency_graph[source_id] = []

    # accumulate h2mixer input lines
    lines = []

    # initial comment
    lines.append("# task: {}".format(task))
    lines.append("")

    # global mode definitions
    target_truncation = task.get("target_truncation")
    if target_truncation is None:
        # automatic derivation
        truncation_parameters = task["truncation_parameters"]
        if task["sp_truncation_mode"] is modes.SingleParticleTruncationMode.kNmax:
            if task["mb_truncation_mode"] is modes.ManyBodyTruncationMode.kNmax:
                # important: truncation of orbitals file, one-body
                # truncation of interaction file, and MFDn
                # single-particle shells (beware 1-based) must agree
                N1_max = utils.Nv_for_nuclide(task["nuclide"])+truncation_parameters["Nmax"]
                N2_max = 2*utils.Nv_for_nuclide(task["nuclide"])+truncation_parameters["Nmax"]
                target_weight_max = utils.weight_max_string((N1_max, N2_max))
            elif task["mb_truncation_mode"] == modes.ManyBodyTruncationMode.kFCI:
                N1_max = truncation_parameters["Nmax"]
                target_weight_max = utils.weight_max_string(("ob", N1_max))
            else:
                raise mcscript.exception.ScriptError(
                    "invalid mb_truncation_mode {}".format(task["mb_truncation_mode"])
                )
        else:
            if task["mb_truncation_mode"] is modes.ManyBodyTruncationMode.kFCI:
                w1_max = truncation_parameters["sp_weight_max"]
                target_weight_max = utils.weight_max_string(("ob", w1_max))
            else:
                w1_max = truncation_parameters["sp_weight_max"]
                w2_max = min(truncation_parameters["mb_weight_max"], 2*truncation_parameters["sp_weight_max"])  # TODO this is probably too large
                target_weight_max = utils.weight_max_string((w1_max, w2_max))
    else:
        # given value
        target_weight_max = utils.weight_max_string(target_truncation)

    lines.append("set-target-indexing {orbitals_filename} {target_weight_max}".format(
        orbitals_filename=environ.orbitals_filename(postfix),
        target_weight_max=target_weight_max,
        **task
    ))
    lines.append("set-target-multipolarity {:d} {:d} {:d}".format(*target_qn))
    lines.append("set-output-format {h2_format}".format(**task))
    lines.append("set-mass {A}".format(A=A, **task))
    lines.append("")

    # xform sources: collect unique filenames
    xform_filename_set = set()
    for source_id in sorted(required_tbme_sources & set(tbme_sources.keys())):
        xform_filename = tbme_sources[source_id].get("xform_filename")
        xform_truncation = tbme_sources[source_id].get("xform_truncation")
        if (xform_filename is not None) and (xform_truncation is not None):
            xform_filename_set.add(xform_filename)

    # xform sources: generate h2mixer input
    for xform_filename in sorted(xform_filename_set):
        lines.append("define-xform {filename:s} {filename:s}".format(filename=xform_filename))

    # obme sources: generate h2mixer input (in reverse topological order)
    for id_ in reversed(mcscript.utils.topological_sort(obme_dependency_graph, required_obme_sources)):
        lines.extend(generate_h2mixer_obme_source_lines(id_, obme_sources[id_]))

    lines.append("")

    # sources: generate h2mixer input
    for id_ in sorted(required_tbme_sources):
        lines.extend(generate_h2mixer_tbme_source_lines(id_, tbme_sources[id_]))

    lines.append("")

    # targets: generate h2mixer input
    for (basename, operator) in targets.items():
        lines.append("define-target work{:s}/{:s}.bin".format(postfix, basename))
        for (source, coefficient) in operator.items():
            lines.append("  add-source {:s} {:e}".format(source, coefficient))
        lines.append("")

    # ensure terminal line
    lines.append("")

    # diagnostic: log input lines to file
    #
    # This is purely for easy diagnostic purposes, since lines will be
    # fed directly to h2mixer as stdin below.
    mcscript.utils.write_input(environ.h2mixer_filename(postfix), input_lines=lines, verbose=False)

    # create work directory if it doesn't exist yet (-p)
    mcscript.call(["mkdir", "-p", "work{:s}".format(postfix)])

    # invoke h2mixer
    mcscript.call(
        [
            environ.shell_filename("h2mixer")
        ],
        input_lines=lines,
        mode=mcscript.CallMode.kSerial
    )<|MERGE_RESOLUTION|>--- conflicted
+++ resolved
@@ -26,14 +26,11 @@
           operators and separable operators.
 - 09/07/19 (pjf): Remove Nv from truncation_parameters.
 - 09/11/19 (pjf): Pass parameters as kwargs to operators.
-<<<<<<< HEAD
 - 10/10/19 (pjf): Generalize TBME generation:
     + Make generate_tbme() generic for all operator quantum numbers.
     + Add generate_diagonalization_tbme() for TBMEs needed at diagonalization time.
     + Add generate_observable_tbme() for two-body observables.
-=======
 - 10/26/19 (pjf): Make "observable_sets" an optional task dictionary key.
->>>>>>> 1a28d82d
 """
 import collections
 import os
@@ -222,7 +219,7 @@
 
         # optional observable sets
         # Hamiltonian components
-        if "H-components" in task["observable_sets"]:
+        if "H-components" in task.get("observable_sets", []):
             # target: Trel (diagnostic)
             targets["tbme-Tintr"] = operators.Tintr(A=A, hw=hw)
             # target: Tcm (diagnostic)
@@ -233,13 +230,13 @@
             if (task["use_coulomb"]):
                 targets["tbme-VC"] = operators.VC(hw=hw_coul_rescaled, hw_coul=hw_coul)
         # squared angular momenta
-        if ("am-sqr" in task["observable_sets"]):
+        if "am-sqr" in task.get("observable_sets", []):
             targets["tbme-L2"] = operators.L2()
             targets["tbme-Sp2"] = operators.Sp2()
             targets["tbme-Sn2"] = operators.Sn2()
             targets["tbme-S2"] = operators.S2()
             targets["tbme-J2"] = operators.J2()
-        if ("isospin" in task["observable_sets"]):
+        if "isospin" in task.get("observable_sets", []):
             targets["tbme-T2"] = operators.T2(A=A)
 
     # accumulate user observables
@@ -251,7 +248,6 @@
     return targets
 
 
-<<<<<<< HEAD
 def generate_diagonalization_tbme(task, postfix=""):
     """Generate TBMEs for diagonalization.
 
@@ -285,29 +281,6 @@
 
     # get targets
     targets = get_tbme_targets(task, (0,0,0))
-=======
-    # optional observable sets
-    # Hamiltonian components
-    if "H-components" in task.get("observable_sets", []):
-        # target: Trel (diagnostic)
-        targets["tbme-Tintr"] = operators.Tintr(A=A, hw=hw)
-        # target: Tcm (diagnostic)
-        targets["tbme-Tcm"] = operators.Tcm(A=A, hw=hw)
-        # target: VNN (diagnostic)
-        targets["tbme-VNN"] = operators.VNN()
-        # target: VC (diagnostic)
-        if (task["use_coulomb"]):
-            targets["tbme-VC"] = operators.VC(hw=hw_coul_rescaled, hw_coul=hw_coul)
-    # squared angular momenta
-    if "am-sqr" in task.get("observable_sets", []):
-        targets["tbme-L2"] = operators.L2()
-        targets["tbme-Sp2"] = operators.Sp2()
-        targets["tbme-Sn2"] = operators.Sn2()
-        targets["tbme-S2"] = operators.S2()
-        targets["tbme-J2"] = operators.J2()
-    if "isospin" in task.get("observable_sets", []):
-        targets["tbme-T2"] = operators.T2(A=A)
->>>>>>> 1a28d82d
 
     # get set of required sources
     required_tbme_sources = set()
