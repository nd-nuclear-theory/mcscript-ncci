--- conflicted
+++ resolved
@@ -27,17 +27,14 @@
 - 06/02/19 (mac): Rename save_mfdn_output to save_mfdn_task_data.
 - 07/03/19 (mac): Restore task_handler_post_run_no_cleanup().
 - 07/14/19 (mac): Update archive_handler_mfdn() to use archive_handler_subarchives().
-<<<<<<< HEAD
 - 10/10/19 (pjf):
     + Change default MFDn driver to mfdn_v15.
     + Use tbme.generate_diagonalization_tbme() instead of tbme.generate_tbme().
-=======
 - 10/24/19 (mac):
     + Add task_handler_oscillator_mfdn_decomposition().
     + Update archive_handler_mfdn() to archive lanczos files.
     + Clean up task_handler_oscillator() to call task_handler_oscillator_mfdn().
 
->>>>>>> 1a28d82d
 """
 import os
 import glob
@@ -199,7 +196,7 @@
             lanczos_target_filename,
         ]
     )
-    
+
 def task_handler_oscillator(task, postfix=""):
     """Task handler for complete oscillator basis run, including serial pre and post
     steps.
