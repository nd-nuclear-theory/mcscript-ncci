--- conflicted
+++ resolved
@@ -17,15 +17,12 @@
 - 04/23/18 (mac): Provide handler for MFDn phase of oscillator run.
 - 10/17/18 (mac): Remove deprecated results-only archive handler.
 - 04/30/19 (mac): Add separate archive for task data archive directory.
-<<<<<<< HEAD
+- 05/03/19 (mac): Add task_handler_post_run_no_cleanup().
+- 05/29/19 (mac): Remove task_handler_post_run_no_cleanup().
 - 05/30/19 (pjf):
     + Call save_wavefunctions() in task_handler_post_run().
     + Make archive_handler_mfdn() and archive_handler_mfdn_hsi() simple
       wrappers for underlying mcscript generic handlers.
-=======
-- 05/03/19 (mac): Add task_handler_post_run_no_cleanup().
-- 05/29/19 (mac): Remove task_handler_post_run_no_cleanup().
->>>>>>> bc6d88dd
 """
 import os
 import glob
@@ -109,15 +106,10 @@
         mfdn_driver.extract_natural_orbitals(task, postfix)
 
     mfdn_driver.save_mfdn_output(task, postfix=postfix)
-<<<<<<< HEAD
     if task.get("save_wavefunctions"):
         mfdn_driver.save_wavefunctions(task, postfix)
-    mfdn_driver.cleanup_mfdn_workdir(task, postfix=postfix)
-
-=======
     if (cleanup):
         mfdn_driver.cleanup_mfdn_workdir(task, postfix=postfix)
->>>>>>> bc6d88dd
 
 ################################################################
 # basic oscillator run
