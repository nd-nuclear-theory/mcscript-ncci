--- conflicted
+++ resolved
@@ -122,13 +122,9 @@
     Returns:
         res_data (MFDnResultsData): Data object
     """
-<<<<<<< HEAD
+
+    import mfdnres
     res_filename = get_res_filename(run,descriptor,library_base=library_base)
-=======
-
-    import mfdnres
-    res_filename = get_res_filename(run,descriptor)
->>>>>>> 41df1c7e
     res_data = mfdnres.res.read_file(res_filename, "mfdn_v15")[0]
     return res_data
 
