--- conflicted
+++ resolved
@@ -41,13 +41,10 @@
     mcscript.control.FileWatchdog on mfdn.out.
 - 09/04/19 (pjf): Rename Trel->Tintr.
 - 09/07/19 (pjf): Remove Nv from truncation_parameters.
-<<<<<<< HEAD
 - 10/10/19 (pjf): Get tbo basenames from tbme.get_tbme_targets().
-=======
 - 12/11/19 (pjf):
     + Use new results storage helper functions from mcscript.
     + Deprecate save_mfdn_task_data().
->>>>>>> ada0752a
 """
 import os
 import glob
