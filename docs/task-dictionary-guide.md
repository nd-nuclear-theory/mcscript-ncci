# Task dictionary specification #

Patrick J. Fasano, Mark A. Caprio
University of Notre Dame

+ 01/05/18 (pjf): Created, documentation moved from `__init__.py`.
+ 04/02/18 (pjf): Moved to `input.md`.
+ 11/01/23 (slv): Add descriptions of parameters required for menj mode of MFDn.
+ 02/12/24 (zz): For menj, add description for `interaction` and delete `hamiltonian_rank`.
+ 06/20/24 (mac): Add descriptions of decomposition parameters.
+ 09/12/24 (mac): Update descriptions of menj parameters.

----------------------------------------------------------------
## nuclide parameters ##

- `nuclide`: tuple of `int`
  -  (Z,N) tuple

----------------------------------------------------------------
## basis parameters ##

- `basis_mode`: `modes.BasisMode`
  - enumerated value indicating direct oscillator (`modes.BasisMode.kDirect`),
    dilated oscillator (`modes.BasisMode.kDilated`), generic run mode
    (`modes.BasisMode.kGeneric`), or shell model mode
    (`modes.BasisMode.kShellModel`), as explained further in `modes.BasisMode`
  - see also truncation parameters section for additional parameters
    (`sp_truncation_mode`, `mb_truncation_mode`, etc.) which serve to define the
    basis

- `hw`: `float`
  -  hw of basis

----------------------------------------------------------------
## Hamiltonian parameters ##

- `interaction`: `str`
  - name for interaction
    + used in generating task descriptor
    + used in constructing interaction filename, assuming it is of the
      "standard" form `<interaction>-<truncation>-<hw>.{dat,bin}`, e.g.,
      `JISP16-tb-6-20.0.bin`
  - for menj (optional): override interaction name to be used in descriptor,
    which otherwise defaults to an interaction name automatically constructed by
    combining `me2j_file_id` and `me3j_file_id`

- `use_coulomb`: `bool`
  - whether or not to add an explicit point-proton Coulomb potential to the
    given internucleon interaction

- `a_cm`: `float`
  - coefficient of N_cm operator for Lawson term (a_cm*N_cm)
  - related to traditional (dimensionful) lambda parameter, at any given hw, by
    a factor of hw
  - for illustrations of its effect, see, e.g., Figs. 8-9 of PRC 86, 034312
    (2012) [http://dx.doi.org/10.1103/PhysRevC.86.034312]

- `hw_cm`: `float`, optional
  - hw of N_cm for Lawson term
  - If `None`, use hw of basis

- `include_ke`: `bool`, optional
  - whether or not to include explicit intrinsic kinetic energy term (Tintr) in
    Hamiltonian (see `ncci.operators.tb.Hamiltonian`)
  - defaults to `True`
  - provides the ability to "turn off" the explicit kinetic energy if the
    provided "interaction" TBME file already actually contains a complete
    A-specific two-body Hamiltonian (e.g., from IM-SRG)

- `tbme_scaling_power`: `float`, optional
  - exponent for phenomenological scaling of shell model Hamiltonian TBMEs, typically `0.3`
  - used only with phenomenological shell model Hamiltonian

- `hamiltonian`: `CoefficientDict`, optional
  - specification of Hamiltonian as a `CoefficientDict` of
<<<<<<< HEAD
    two-body operators,  passed as sources to h2mixer (see `ncci.operators.tb`)
  - if `None`, the Hamiltonian defaults either to the generic NCCI Hamiltonian H
    = Tintr + VNN + a_cm*N_cm (see `ncci.operators.tb.Hamiltonian`) or the
    generic shell model Hamiltonian H = Hmf + Vres (see
    `ncci.operators.tb.ShellModelHamiltonian`), depending on `basis_mode`

 
=======
    two-body operators passed as sources to h2mixer (see `ncci.operators.tb`)
  - If `None`, use standard H = Tintr + VNN + a_cm*N_cm for NCCI (see
    `ncci.operators.tb.Hamiltonian`) or H = Hmf + Vres for shell model (see
    `ncci.operators.tb.ShellModelHamiltonian`)

- `include_ke`: `bool`
  - whether or not to add kinetic energy term (Tintr) to the Hamiltonian separately
  - the default is True. (see `ncci.operators.tb.Hamiltonian`)
  - if False, use H = VNN + a_cm*N_cm + coulomb term (if `use_coulomb` is True)
  
>>>>>>> ce0af091
----------------------------------------------------------------
## input TBME parameters ##

- `interaction_file`: `str`
  - path to h2 file for input interaction
  - shell expansions like `~` and `${VAR}` are supported

- `truncation_int`: truncation tuple
  - input interaction TBME cutoff, as tuple `("ob"|"tb", N)`
  - used in constructing h2 filename for interaction
  - also determines orbitals used for representing interaction

- `hw_int`: `float`
  - hw of basis for source interaction TBMEs

- `coulomb_file`: `str`
  - path to h2 file for input Coulomb interaction
  - shell expansions like `~` and `${VAR}` are supported

- `truncation_coul`: truncation tuple
  - input Coulomb TBME cutoff, as tuple `("ob"|"tb",N)`
  - used in constructing h2 filename for Coulomb interaction
  - also determines orbitals used for representing Coulomb interaction

- `hw_coul`: `float`
  - hw of basis for source Coulomb TBMEs

----------------------------------------------------------------
## transformation parameters ##

- `xform_truncation_int`: truncation tuple, optional
  - transform cutoff for interaction, as tuple `("ob"|"tb",N)`
  - If `None`, no truncation before h2mixer transformation

- `xform_truncation_coul`: truncation tuple, optional
  - transform cutoff for Coulomb, as tuple `("ob"|"tb",N)`
  - If `None`, no truncation before h2mixer transformation

- `hw_coul_rescaled`: `float`, optional
  - hw to which to rescale Coulomb TBMEs before two-body transformation
  - If `None`, use hw of basis
  - Suggested values:
    - direct oscillator run: naturally same as `hw` to avoid any two-body transformation
    - dilated oscillator run: naturally same as `hw` to avoid any two-body
      transformation, but one could also prefer `hw_int` for uniformity in the
      two-body transformation (at the expense of introducing some
      transformation error in the Coulomb interaction)
    - generic run: naturally same as `hw_int` for uniformity in the two-body transformation

- `target_truncation`, optional: weight max tuple
  - truncation of target TBMEs, as weight_max tuple
  - If `None`, deduce automatically from single-particle and many-body truncation information

----------------------------------------------------------------
## truncation parameters ##

- `sp_truncation_mode`: `modes.SingleParticleTruncationMode`
  - enumerated value indicating
    single-particle basis truncation; see docstring of
    `SingleParticleTruncationMode` for information.

- `mb_truncation_mode`: `modes.ManyBodyTruncationMode`
  - enumerated value indicating many-body basis
    truncation; see docstring of `ManyBodyTruncationMode` for information.

- `truncation_parameters`: `dict`
  - truncation parameters, specific to each enumerated truncation type; see
    docstrings of `modes.SingleParticleTruncationMode` and
    `modes.ManyBodyTruncationMode` for full documentation

----------------------------------------------------------------
## diagonalization parameters ##

- `eigenvectors`: `int`, optional
  - number of eigenvectors to calculate
  - must be positive (nonzero!) to avoid failure of MFDn
  - for decomposition run, the value is largely irrelevant, but does
    control how many eigenvalues are shown in the Lanzos convergence diagonostic
    output, which may be useful in test runs
  - If `None`, defaults to `4`.

- `max_iterations`: `int`
  - maximum number of diagonalization iterations

- `tolerance`: `float`
  - diagonalization tolerance parameter

- `ndiag`: `int`
  - number of spare diagonal nodes (MFDn v14 only)

- `partition_filename`: `str`, optional
  - (str) filename for partition file to use with MFDn
  - If `None`, no partition file
  - NOTE: for now absolute path is required, but path search protocol may
    be restored in future.

----------------------------------------------------------------
## decomposition parameters ##

- `decomposition_type`: str
   - identifier for decomposition operator
   - used here just to define the decomposition label in the task descriptor
   - but typically will be the same identifier used in as an argument to
     ncci.decomposition.decomposition_operator() to construct the decomposition
     operator to feed into MFDn as the "hamiltonian"

- `source_wf_qn`: tuple
  - state (J, g, i) to use as pivot vector for Lanczos decomposition [i.e., ith
    state of angular momentum J and parity (-)^g, as determined from the source
    run's res file]

- `wf_source_info`: dict
  - information used to locate the wave function file for the state to decompose
  - this information is used to construct the run directory name and then the task descriptor for the specific task
  - the corresponding res file is then read in and parsed (to obtain the sequence number for the target state)
  - and the eigenvector for the correponsing sequence number is used as the Lanczos pivot
  - `run`: str
    - run directory in which to search for res and wf files
  - `descriptor`: callable
    - function used to construct a descriptor from a given task dictionary,
      e.g., `ncci.descriptors.task_descriptor_7`
  - the remaining fields are passed through in the "task dictionary" given to
    the task descriptor function, to construct the wf descriptor
  - the values of several of these fields (e.g., `nuclide`, `interaction`) will
    generally duplicate the values appearing in the task dictionary for the
    present decomposition run, where instead they are used to construct the
    descriptor for the present decomposition run

----------------------------------------------------------------
## obdme parameters ##

- `obdme_multipolarity`: `int`
  - maximum multipolarity for calculation of densities

- `obdme_reference_state_list`: list of tuples
  - list of reference states (J, g, i) for density calculation

- `ob_observables`: list of operators
  - list of operators (type, order) to calculate, e.g. `[('E',2),('M',1)]`

----------------------------------------------------------------
## two-body observables ##

- `tb_observables`: list of `("basename", CoefficientDict)` tuples
  - additional observable definitions (see `ncci.operators`)

- `observable_sets`: list of `str`
  - codes for predefined observable sets to include:
    - "H-components": Hamiltonian terms
    - "am-sqr": squared angular momenta
    - "isospin": isospin observables
    - "R20K20": center-of-mass diagnostic observables (TODO)

----------------------------------------------------------------
## storage ##

- `save_tbme`: `bool`, optional
  - whether or not to save Hamiltonian (and other operator) tbme files in archive
  - this is useful if you wish to "set up" an MFDn run, by generating the tbme files,
    then hand them off to someone else to do an unscripted run
  - defaults to not saving

- `save_obdme`: `bool`, optional
  - whether or not to save obdme files in archive
  - defaults to not saving

- `save_wavefunctions`: `bool`, optional
  - whether or not to save smwf files in (separate) archive
  - defaults to not saving

----------------------------------------------------------------
## version parameters ##

- `h2_format`: `int`
  - h2 file format to use (values include: 0, 15099)

- `mfdn_executable`: `str`,
  - mfdn executable name

- `mfdn_driver`: module
  - mfdn driver module

----------------------------------------------------------------
## natural orbital parameters ##

- `natural_orbitals`: `bool`
  - enable/disable natural orbitals

- `natorb_base_state`: `int`
  - MFDn sequence number of state off which to
    build natural orbitals

----------------------------------------------------------------
## postprocessor parameters ##

TODO 03/21/24 (mac): postprocessor parameters need to be documented

- `postprocessor_reverse_canonicalization`: `bool`, optional
  - apply canonicalization constraint on transitions in the anticanonical
    (qnf>qni) sense, rather than the default canonical (qnf<qni) sense

- `postprocessor_relax_canonicalization`: `bool`, optional
  - allows postprocessor to attempt transitions in both canonical (qnf<qni) and
    anticanonical (qnf>qni) sense
  - this leaves it up to the mask to pick the direction actually calculated (can
    be useful, e.g., for manually selecting the sense of transitions to optimize
    use of the multi-ket capability of the postprocessor)

----------------------------------------------------------------
## menj parameters ##

- `mfdn_variant`: `modes.VariantMode`, optional
  - there are two different VariantMode to choose
    ncci.modes.VariantMode.kH2 (default) or ncci.modes.VariantMode.kMENJ
  - certain features of MFDn related to two-body observables (for H2 runs)
    work only if kH2 is selected

- `EMax` : `int`
  - maximum oscillator quanta for 2 body truncation (a.k.a. N2max)
  - it is assumed that the me2j files are in triangular truncation, so that
    eMax=EMax (i.e., N1max=N2max) (see call to ME2J_Init in menj.c)
  - this number is used to construct the "eMax{:d}_EMax{:d}" portion of the filename for
    the me2j interaction, trel, and rsq files to be read  (e.g., E3ax=12 give "eMax12_EMax12")

- `E3Max` : `int`
  - maximum oscillator quanta for 3-body truncation
  - it is assumed that the me3j files are in triangular truncation, so that
    eMax=E3Max (i.e., N1max=N3max) (see call to ME3J_Init in menj.c)
  - this number is used to construct the `eMax{:d}_EMax{:d}` portion of the
    filename for the me3j interaction file to be read (e.g., for E3Max=12 give
    `eMax12_EMax12`)

- `me2j_file_id` : `str`
  - base part of the filename for the me2j interaction file
  - this part typically identifies the interaction and SRG flow parameter
  - it does not contain the truncation or hw parameters

- `me3j_file_id` : `str`
  - base part of the filename for the me3j interaction file
  - this part typically identifies the interaction and SRG flow parameter
  - it does not contain the truncation or hw parameters

- `use_3b` : `bool`
  - whether or not 3-body interactions are to be read and included in the Hamiltonian

<|MERGE_RESOLUTION|>--- conflicted
+++ resolved
@@ -9,6 +9,7 @@
 + 02/12/24 (zz): For menj, add description for `interaction` and delete `hamiltonian_rank`.
 + 06/20/24 (mac): Add descriptions of decomposition parameters.
 + 09/12/24 (mac): Update descriptions of menj parameters.
++ 09/26/24 (mac): Update descriptions of Hamiltonian parameters.
 
 ----------------------------------------------------------------
 ## nuclide parameters ##
@@ -60,8 +61,8 @@
   - If `None`, use hw of basis
 
 - `include_ke`: `bool`, optional
-  - whether or not to include explicit intrinsic kinetic energy term (Tintr) in
-    Hamiltonian (see `ncci.operators.tb.Hamiltonian`)
+  - whether or not to include the usual (intrinsic) kinetic energy term (Tintr)
+    in constructing the Hamiltonian (see `ncci.operators.tb.Hamiltonian`)
   - defaults to `True`
   - provides the ability to "turn off" the explicit kinetic energy if the
     provided "interaction" TBME file already actually contains a complete
@@ -73,27 +74,13 @@
 
 - `hamiltonian`: `CoefficientDict`, optional
   - specification of Hamiltonian as a `CoefficientDict` of
-<<<<<<< HEAD
     two-body operators,  passed as sources to h2mixer (see `ncci.operators.tb`)
   - if `None`, the Hamiltonian defaults either to the generic NCCI Hamiltonian H
     = Tintr + VNN + a_cm*N_cm (see `ncci.operators.tb.Hamiltonian`) or the
     generic shell model Hamiltonian H = Hmf + Vres (see
     `ncci.operators.tb.ShellModelHamiltonian`), depending on `basis_mode`
 
- 
-=======
-    two-body operators passed as sources to h2mixer (see `ncci.operators.tb`)
-  - If `None`, use standard H = Tintr + VNN + a_cm*N_cm for NCCI (see
-    `ncci.operators.tb.Hamiltonian`) or H = Hmf + Vres for shell model (see
-    `ncci.operators.tb.ShellModelHamiltonian`)
-
-- `include_ke`: `bool`
-  - whether or not to add kinetic energy term (Tintr) to the Hamiltonian separately
-  - the default is True. (see `ncci.operators.tb.Hamiltonian`)
-  - if False, use H = VNN + a_cm*N_cm + coulomb term (if `use_coulomb` is True)
-  
->>>>>>> ce0af091
-----------------------------------------------------------------
+
 ## input TBME parameters ##
 
 - `interaction_file`: `str`
